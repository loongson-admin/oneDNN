/*******************************************************************************
* Copyright 2019-2020 Intel Corporation
*
* Licensed under the Apache License, Version 2.0 (the "License");
* you may not use this file except in compliance with the License.
* You may obtain a copy of the License at
*
*     http://www.apache.org/licenses/LICENSE-2.0
*
* Unless required by applicable law or agreed to in writing, software
* distributed under the License is distributed on an "AS IS" BASIS,
* WITHOUT WARRANTIES OR CONDITIONS OF ANY KIND, either express or implied.
* See the License for the specific language governing permissions and
* limitations under the License.
*******************************************************************************/

#include <assert.h>
#include <float.h>
#include <math.h>

#include "common/c_types_map.hpp"
#include "common/dnnl_thread.hpp"
#include "common/memory_tracking.hpp"
#include "common/type_helpers.hpp"
#include "common/utils.hpp"

#include "cpu/cpu_primitive.hpp"

#include "cpu/gemm/gemm.hpp"

#include "cpu/matmul/gemm_x8s8s32x_matmul.hpp"

namespace dnnl {
namespace impl {
namespace cpu {
namespace matmul {

using namespace data_type;

namespace {
template <typename pd_t>
bool need_post_processing(const pd_t *pd, float runtime_dst_zero_point = 0.f) {
    return pd->with_bias() || pd->dst_md()->data_type != s32
            || !pd->params().dst_is_acc_
            || !pd->params().pp_attr_.has_default_values()
            || !pd->params().pp_attr_.zero_points_.has_default_values(
                    DNNL_ARG_DST)
            || runtime_dst_zero_point != 0.f;
}
} // namespace

template <data_type_t src_type, data_type_t weights_type, data_type_t dst_type>
status_t gemm_x8s8s32x_matmul_t<src_type, weights_type, dst_type>::pd_t::init(
        engine_t *engine) {
    using namespace utils;

    auto check_bias = [&]() -> bool {
        return !with_bias()
                || (utils::one_of(weights_md(1)->data_type, f32, s32, s8, u8)
                        && is_bias_1xN());
    };

    auto check_attr_oscale = [&]() -> bool {
        const auto &oscale = attr()->output_scales_;
        return oscale.mask_ == 0
                || (oscale.mask_ == (1 << 1) && batched() == false);
    };

    auto check_attr_post_ops = [&]() -> bool {
        using namespace primitive_kind;
        const auto &p = attr()->post_ops_;
        switch (p.len_) {
            case 0: return true;
            case 1: return p.contain(sum, 0) || p.contain(eltwise, 0);
            case 2: return p.contain(sum, 0) && p.contain(eltwise, 1);
            default: return false;
        }
    };

    bool ok = src_md()->data_type == src_type
            && weights_md()->data_type == weights_type
            && desc()->accum_data_type == acc_type
            && dst_md()->data_type == dst_type && check_bias()
            && attr()->has_default_values(
                    primitive_attr_t::skip_mask_t::oscale_runtime
                    | primitive_attr_t::skip_mask_t::zero_points_runtime
                    | primitive_attr_t::skip_mask_t::post_ops)
            && check_attr_oscale() && check_attr_post_ops();
    if (!ok) return status::unimplemented;

    // set states

    // copy attributes and drop src and weights zero points
    params_.pp_attr_ = *attr();
    params_.pp_attr_.zero_points_.set(DNNL_ARG_SRC, 0);
    params_.pp_attr_.zero_points_.set(DNNL_ARG_WEIGHTS, 0);

    params_.gemm_applies_output_scales_ = false;
    params_.gemm_beta_ = 0.f;

    bool do_sum = params_.pp_attr_.post_ops_.find(primitive_kind::sum) >= 0;
    params_.dst_is_acc_ = utils::one_of(dst_type, s32, f32) && !do_sum;

    params_.has_pp_kernel_ = need_post_processing(this);

    if (!set_default_formats()) return status::unimplemented;

    gemm_based::book_acc_scratchpad(*this, params_, sizeof(acc_data_t));

    return status::success;
}

template <data_type_t src_type, data_type_t weights_type, data_type_t dst_type>
void gemm_x8s8s32x_matmul_t<src_type, weights_type, dst_type>::
        post_process_src_and_weights_zero_points(
                std::vector<acc_data_t> &src_comp,
                std::vector<acc_data_t> &wei_comp, dim_t M, dim_t N, dim_t K,
                const src_data_t *src, dim_t src_s0, dim_t src_s1,
                const weights_data_t *wei, dim_t wei_s0, dim_t wei_s1,
                acc_data_t *acc, int ldc, acc_data_t src_zero_point,
                acc_data_t wei_zero_point) const {
    if (wei_zero_point) {
        for_(dim_t m = 0; m < M; ++m)
        for (dim_t k = 0; k < K; ++k) {
            if (k == 0) src_comp[m] = acc_data_t(0);
            src_comp[m] += src[src_s0 * m + src_s1 * k];
        }
    }

    if (src_zero_point) {
        for_(dim_t k = 0; k < K; ++k)
        for (dim_t n = 0; n < N; ++n) {
            if (k == 0) wei_comp[n] = acc_data_t(0);
            wei_comp[n] += wei[wei_s0 * k + wei_s1 * n];
        }
    }

    for_(dim_t m = 0; m < M; ++m)
    for (dim_t n = 0; n < N; ++n)
        acc[m * ldc + n] += 0 - src_zero_point * wei_comp[n]
                - wei_zero_point * src_comp[m]
                + src_zero_point * wei_zero_point * (int)K;
}

template <data_type_t src_type, data_type_t weights_type, data_type_t dst_type>
status_t gemm_x8s8s32x_matmul_t<src_type, weights_type, dst_type>::execute_ref(
        const exec_ctx_t &ctx) const {
    using math::get_bias;

    const auto src = CTX_IN_MEM(const src_data_t *, DNNL_ARG_SRC);
    const auto weights = CTX_IN_MEM(const weights_data_t *, DNNL_ARG_WEIGHTS);
    const auto bias = CTX_IN_MEM(const char *, DNNL_ARG_BIAS);
    auto dst = CTX_OUT_MEM(dst_data_t *, DNNL_ARG_DST);

    DEFINE_SCALES_BUFFER(scales);
    DEFINE_ZERO_POINT_VALUE(src_zero_point, DNNL_ARG_SRC);
    DEFINE_ZERO_POINT_VALUE(weights_zero_point, DNNL_ARG_WEIGHTS);
    DEFINE_ZERO_POINT_VALUE(dst_zero_point, DNNL_ARG_DST);

    src_data_t gemm_off_a = (src_data_t)src_zero_point;
    weights_data_t gemm_off_b = (weights_data_t)weights_zero_point;
    bool post_process_src_and_weights_zero_points_outside_of_gemm = false;
    if (gemm_off_a != src_zero_point || gemm_off_b != weights_zero_point) {
        post_process_src_and_weights_zero_points_outside_of_gemm = true;
        gemm_off_a = gemm_off_b = 0;
    }
    const float dst_zero_point_f32 = (float)dst_zero_point;

    const auto src_d = ctx.memory_mdw(DNNL_ARG_SRC, pd()->src_md());
    const auto weights_d = ctx.memory_mdw(DNNL_ARG_WEIGHTS, pd()->weights_md());
    const auto dst_d = ctx.memory_mdw(DNNL_ARG_DST, pd()->dst_md());

    const gemm_based::params_t &params = pd()->params();
    bool dst_is_acc = params.dst_is_acc_;

    acc_data_t *acc = dst_is_acc
            ? (acc_data_t *)dst
            : ctx.get_scratchpad_grantor().template get<acc_data_t>(
                    memory_tracking::names::key_matmul_dst_in_acc_dt);

    const auto &dst_bd = dst_d.blocking_desc();

    const bool batched = pd()->batched();

    const dim_t batch = batched ? dst_d.dims()[0] : 1;
    const dim_t M = dst_d.dims()[batched + 0];
    const dim_t N = dst_d.dims()[batched + 1];
    const dim_t K = src_d.dims()[batched + 1];

    // case: dynamic sizes
    bool need_free_acc = false;
    if (acc == nullptr) {
        acc = (acc_data_t *)malloc(sizeof(acc_data_t)
                        * nstl::min(batch, (dim_t)dnnl_get_max_threads()) * M
                        * N,
                64);
        if (acc == nullptr) return status::out_of_memory;
        need_free_acc = true;
    }

    const auto &src_strides = &src_d.blocking_desc().strides[batched];
    const auto &weights_strides = &weights_d.blocking_desc().strides[batched];

    const char *transA
            = src_strides[1] == 1 && src_d.dims()[batched + 0] > 1 ? "N" : "T";
    const char *transB
            = weights_strides[1] == 1 && weights_d.dims()[batched + 0] > 1
            ? "N"
            : "T";

<<<<<<< HEAD
    const int M_s32 = (int)M;
    const int N_s32 = (int)N;
    const int K_s32 = (int)K;

    const int lda = (int)src_strides[*transA == 'N' ? 0 : 1];
    const int ldb = (int)weights_strides[*transB == 'N' ? 0 : 1];
    const int ldc = dst_is_acc ? (int)dst_bd.strides[batched + 0] : N_s32;
=======
    const dim_t lda = src_strides[*transA == 'N' ? 0 : 1];
    const dim_t ldb = weights_strides[*transB == 'N' ? 0 : 1];
    const dim_t ldc = dst_is_acc ? dst_bd.strides[batched + 0] : N;
>>>>>>> e2cf4939

    const float alpha = params.get_gemm_alpha(scales);
    const float beta = params.gemm_beta_;

    const auto src_batch_stride = src_d.blocking_desc().strides[0];
    const auto weights_batch_stride = weights_d.blocking_desc().strides[0];
    const auto dst_batch_stride = dst_d.blocking_desc().strides[0];
    const auto acc_batch_stride = M * N;

    status_t st = status::success;
    const bool parallel_over_batch = batch > 1;
    if (parallel_over_batch) {
        // NOTE: inside lambda, type cast variables captured by reference using
        // either c-like "(type)var" or functional "type(var)" notation in order
        // to avoid gcc bug with c++14 standard. Otherwise, capture by value.
        parallel(0, [=, &st](int ithr, int nthr) {
            size_t batch_start {}, batch_end {};
            balance211((size_t)(batch), nthr, ithr, batch_start, batch_end);

            const bool reuse_acc = acc != (acc_data_t *)dst;
            acc_data_t *curr_acc
                    = reuse_acc ? acc + ithr * acc_batch_stride : nullptr;

            std::vector<acc_data_t> src_compensation(M, 0);
            std::vector<acc_data_t> weights_compensation(N, 0);

            // icc 17.0 has a bug with capturing const variables with value known
            // at compilation time in lambdas
            const int32_t gemm_off_c = 0;

            for (size_t b = batch_start; b < batch_end; ++b) {
                const src_data_t *curr_src = src + b * src_batch_stride;
                const weights_data_t *curr_weights
                        = weights + b * weights_batch_stride;
                dst_data_t *curr_dst = dst + b * dst_batch_stride;
                if (!reuse_acc) curr_acc = acc + b * acc_batch_stride;

                status_t st_thr = gemm_s8x8s32(transB, transA, "F", &N, &M, &K,
                        &alpha, curr_weights, &ldb, &gemm_off_b, curr_src, &lda,
                        &gemm_off_a, &beta, curr_acc, &ldc, &gemm_off_c);
                if (st_thr != status::success) {
                    st = st_thr;
                    return;
                }

                // if igemm cannot handle src and weights zero points
                if (post_process_src_and_weights_zero_points_outside_of_gemm) {
                    post_process_src_and_weights_zero_points(src_compensation,
                            weights_compensation, M, N, K, curr_src,
                            src_strides[0], src_strides[1], curr_weights,
                            weights_strides[0], weights_strides[1], curr_acc,
                            ldc, src_zero_point, weights_zero_point);
                }

                bool postops_in_matmul
                        = need_post_processing(pd(), dst_zero_point_f32);
                assert(IMPLICATION(postops_in_matmul, params.has_pp_kernel_));

                if (postops_in_matmul) {
                    (*pp_kernel_)(curr_dst, curr_acc, bias, scales, 0, M * N,
                            (size_t)N, &dst_zero_point_f32);
                }
            }
        });
    } else {
        // icc 17.0 has a bug with capturing const variables with value known
        // at compilation time in lambdas
        const int32_t gemm_off_c = 0;

        status_t st = gemm_s8x8s32(transB, transA, "F", &N, &M, &K, &alpha,
                weights, &ldb, &gemm_off_b, src, &lda, &gemm_off_a, &beta, acc,
                &ldc, &gemm_off_c);
        if (st != status::success) return st;

        std::vector<acc_data_t> src_compensation(M, 0);
        std::vector<acc_data_t> weights_compensation(N, 0);

        // if igemm cannot handle src and weights zero points
        if (post_process_src_and_weights_zero_points_outside_of_gemm) {
            post_process_src_and_weights_zero_points(src_compensation,
                    weights_compensation, M, N, K, src, src_strides[0],
                    src_strides[1], weights, weights_strides[0],
                    weights_strides[1], acc, ldc, src_zero_point,
                    weights_zero_point);
        }

        bool postops_in_matmul = need_post_processing(pd(), dst_zero_point_f32);
        assert(IMPLICATION(postops_in_matmul, params.has_pp_kernel_));

        if (postops_in_matmul) {
            const bool force_sequential = pp_kernel_->sequential_kernel();

            parallel(force_sequential ? 1 : 0, [&](int ithr, int nthr) {
                size_t start {}, end {};
                balance211((size_t)(M * N), nthr, ithr, start, end);
                (*pp_kernel_)(dst, acc, bias, scales, start, end, (size_t)N,
                        &dst_zero_point_f32);
            });
        }
    }
    if (need_free_acc) free(acc);

    return st;
}

template struct gemm_x8s8s32x_matmul_t<s8, s8, f32>;
template struct gemm_x8s8s32x_matmul_t<s8, s8, s32>;
template struct gemm_x8s8s32x_matmul_t<s8, s8, s8>;
template struct gemm_x8s8s32x_matmul_t<s8, s8, u8>;
template struct gemm_x8s8s32x_matmul_t<u8, s8, f32>;
template struct gemm_x8s8s32x_matmul_t<u8, s8, s32>;
template struct gemm_x8s8s32x_matmul_t<u8, s8, s8>;
template struct gemm_x8s8s32x_matmul_t<u8, s8, u8>;

} // namespace matmul
} // namespace cpu
} // namespace impl
} // namespace dnnl<|MERGE_RESOLUTION|>--- conflicted
+++ resolved
@@ -208,19 +208,9 @@
             ? "N"
             : "T";
 
-<<<<<<< HEAD
-    const int M_s32 = (int)M;
-    const int N_s32 = (int)N;
-    const int K_s32 = (int)K;
-
-    const int lda = (int)src_strides[*transA == 'N' ? 0 : 1];
-    const int ldb = (int)weights_strides[*transB == 'N' ? 0 : 1];
-    const int ldc = dst_is_acc ? (int)dst_bd.strides[batched + 0] : N_s32;
-=======
     const dim_t lda = src_strides[*transA == 'N' ? 0 : 1];
     const dim_t ldb = weights_strides[*transB == 'N' ? 0 : 1];
     const dim_t ldc = dst_is_acc ? dst_bd.strides[batched + 0] : N;
->>>>>>> e2cf4939
 
     const float alpha = params.get_gemm_alpha(scales);
     const float beta = params.gemm_beta_;
