/*******************************************************************************
* Copyright 2016-2018 Intel Corporation
*
* Licensed under the Apache License, Version 2.0 (the "License");
* you may not use this file except in compliance with the License.
* You may obtain a copy of the License at
*
*     http://www.apache.org/licenses/LICENSE-2.0
*
* Unless required by applicable law or agreed to in writing, software
* distributed under the License is distributed on an "AS IS" BASIS,
* WITHOUT WARRANTIES OR CONDITIONS OF ANY KIND, either express or implied.
* See the License for the specific language governing permissions and
* limitations under the License.
*******************************************************************************/

#include "c_types_map.hpp"
#include "math_utils.hpp"
#include "mkldnn_thread.hpp"
#include "mkldnn_traits.hpp"
#include "type_helpers.hpp"

#include "ref_inner_product.hpp"

namespace mkldnn {
namespace impl {
namespace cpu {

using math::get_bias;
using math::saturate;

template <data_type_t src_type, data_type_t wei_type, data_type_t dst_type,
        data_type_t acc_type>
void ref_inner_product_fwd_t<src_type, wei_type, dst_type,
        acc_type>::execute_forward(const exec_ctx_t &ctx) const {
    auto src = CTX_IN_MEM(const src_data_t *, MKLDNN_ARG_SRC);
    auto weights = CTX_IN_MEM(const wei_data_t *, MKLDNN_ARG_WEIGHTS);
    auto bias = CTX_IN_MEM(const char *, MKLDNN_ARG_BIAS);
    auto dst = CTX_OUT_MEM(dst_data_t *, MKLDNN_ARG_DST);

    const memory_desc_wrapper src_d(pd()->src_md());
    const memory_desc_wrapper dst_d(pd()->dst_md());
    const memory_desc_wrapper weights_d(pd()->weights_md(0));
    const memory_desc_wrapper bias_d(pd()->weights_md(1));

    const int MB = pd()->MB();
    const int OC = pd()->OC();
    const int IC = pd()->IC();

    const bool src_has_spatial = utils::one_of(src_d.ndims(), 3, 4, 5);
    const int ndims = src_d.ndims() - 2;

    const auto &post_ops = pd()->attr()->post_ops_;
    const bool do_relu = post_ops.len_ == 1;
    const float nslope = do_relu ? post_ops.entry_[0].eltwise.alpha : 0.f;

    auto ker_has_spatial = [=](int mb, int oc) {
        acc_data_t d = 0;
        const int KD = pd()->KD();
        const int KH = pd()->KH();
        const int KW = pd()->KW();
        for (int ic = 0; ic < IC; ++ic) {
            for (int kd = 0; kd < KD; ++kd) {
                for (int kh = 0; kh < KH; ++kh) {
                    for (int kw = 0; kw < KW; ++kw) {
                        switch (ndims) {
                            case 3:
                                d += (acc_data_t)src[src_d.off(
                                             mb, ic, kd, kh, kw)]
                                        * weights[weights_d.off(
                                                oc, ic, kd, kh, kw)];
                                break;
                            case 2:
                                d += (acc_data_t)src[src_d.off(mb, ic, kh, kw)]
                                        * weights[weights_d.off(
                                                oc, ic, kh, kw)];
                                break;
                            case 1:
                                d += (acc_data_t)src[src_d.off(mb, ic, kw)]
                                        * weights[weights_d.off(oc, ic, kw)];
                                break;
                            default: assert(!"unsupported ndims size");
                        }
                    }
                }
            }
        }
        return d;
    };

    auto ker_no_spatial = [=](int mb, int oc) {
        acc_data_t d = 0;
        for (int ic = 0; ic < IC; ++ic) {
            d += (acc_data_t)src[src_d.off(mb, ic)]
                    * weights[weights_d.off(oc, ic)];
        }
        return d;
    };

    parallel_nd(MB, OC, [&](int mb, int oc) {
        float a = bias ? get_bias(bias, bias_d.off(oc),
                          pd()->desc()->bias_desc.data_type)
                       : 0;
        if (src_has_spatial)
            a += ker_has_spatial(mb, oc);
        else
            a += ker_no_spatial(mb, oc);
        if (do_relu && a < (acc_data_t)0) a *= nslope;
        dst[dst_d.off(mb, oc)] = saturate<dst_data_t>(a);
    });
}

using namespace data_type;
template struct ref_inner_product_fwd_t<f32>;
template struct ref_inner_product_fwd_t<u8, s8, f32, s32>;
template struct ref_inner_product_fwd_t<u8, s8, s32, s32>;
template struct ref_inner_product_fwd_t<u8, s8, s8, s32>;
template struct ref_inner_product_fwd_t<u8, s8, u8, s32>;

template <data_type_t diff_src_type, data_type_t wei_type,
        data_type_t diff_dst_type, data_type_t acc_type>
void ref_inner_product_bwd_data_t<diff_src_type, wei_type, diff_dst_type,
        acc_type>::execute_backward_data(const exec_ctx_t &ctx) const {
    auto diff_dst = CTX_IN_MEM(const diff_dst_data_t *, MKLDNN_ARG_DIFF_DST);
    auto weights = CTX_IN_MEM(const wei_data_t *, MKLDNN_ARG_WEIGHTS);
    auto diff_src = CTX_OUT_MEM(diff_src_data_t *, MKLDNN_ARG_DIFF_SRC);

    const memory_desc_wrapper diff_dst_d(pd()->diff_dst_md());
    const memory_desc_wrapper weights_d(pd()->weights_md(0));
    const memory_desc_wrapper diff_src_d(pd()->diff_src_md());

    const int MB = pd()->MB();
    const int OC = pd()->OC();
    const int IC = pd()->IC();

    const bool diff_src_has_spatial
            = utils::one_of(diff_src_d.ndims(), 3, 4, 5);
    const int ndims = diff_src_d.ndims() - 2;

    parallel_nd(MB, IC, [&](int mb, int ic) {
        if (diff_src_has_spatial) {
            const int KD = pd()->KD();
            const int KH = pd()->KH();
            const int KW = pd()->KW();
<<<<<<< HEAD
            for (int kd = 0; kd < KD; ++kd)
                for (int kh = 0; kh < KH; ++kh)
                    for (int kw = 0; kw < KW; ++kw) {
                        acc_data_t ds = acc_data_t(0);
                        for (int oc = 0; oc < OC; ++oc) {
                            switch (ndims) {
                                case 3:
                                    ds += (acc_data_t)(
                                            diff_dst[diff_dst_d.off(mb, oc)]
                                            * weights[weights_d.off(
                                                    oc, ic, kd, kh, kw)]);
                                    break;
                                case 2:
                                    ds += (acc_data_t)(
                                            diff_dst[diff_dst_d.off(mb, oc)]
                                            * weights[weights_d.off(
                                                    oc, ic, kh, kw)]);
                                    break;
                                case 1:
                                    ds += (acc_data_t)(
                                            diff_dst[diff_dst_d.off(mb, oc)]
                                            * weights[weights_d.off(
                                                    oc, ic, kw)]);
                                    break;
                                default: assert(!"unsupported ndims size");
                            }
                        }
                        switch (ndims) {
                            case 3:
                                diff_src[diff_src_d.off(mb, ic, kd, kh, kw)]
                                        = (diff_src_data_t)ds;
                                break;
                            case 2:
                                diff_src[diff_src_d.off(mb, ic, kh, kw)]
                                        = (diff_src_data_t)ds;
                                break;
                            case 1:
                                diff_src[diff_src_d.off(mb, ic, kw)]
                                        = (diff_src_data_t)ds;
                                break;
                            default: assert(!"unsupported ndims size");
                        }
                    }
=======
            for_(int kd = 0; kd < KD; ++kd)
            for_(int kh = 0; kh < KH; ++kh)
            for (int kw = 0; kw < KW; ++kw) {
                acc_data_t ds = acc_data_t(0);
                for (int oc = 0; oc < OC; ++oc) {
                    switch (ndims) {
                        case 3:
                            ds += (acc_data_t)(diff_dst[diff_dst_d.off(mb, oc)]
                                    * weights[weights_d.off(
                                            oc, ic, kd, kh, kw)]);
                            break;
                        case 2:
                            ds += (acc_data_t)(diff_dst[diff_dst_d.off(mb, oc)]
                                    * weights[weights_d.off(oc, ic, kh, kw)]);
                            break;
                        case 1:
                            ds += (acc_data_t)(diff_dst[diff_dst_d.off(mb, oc)]
                                    * weights[weights_d.off(oc, ic, kw)]);
                            break;
                        default: assert(!"unsupported ndims size");
                    }
                }
                switch (ndims) {
                    case 3:
                        diff_src[diff_src_d.off(mb, ic, kd, kh, kw)]
                                = (diff_src_data_t)ds;
                        break;
                    case 2:
                        diff_src[diff_src_d.off(mb, ic, kh, kw)]
                                = (diff_src_data_t)ds;
                        break;
                    case 1:
                        diff_src[diff_src_d.off(mb, ic, kw)]
                                = (diff_src_data_t)ds;
                        break;
                    default: assert(!"unsupported ndims size");
                }
            }
>>>>>>> 56ef626d
        } else {
            acc_data_t ds = acc_data_t(0);
            for (int oc = 0; oc < OC; ++oc) {
                ds += (acc_data_t)(diff_dst[diff_dst_d.off(mb, oc)]
                        * weights[weights_d.off(oc, ic)]);
            }
            diff_src[diff_src_d.off(mb, ic)] = (diff_src_data_t)ds;
        }
    });
}

template struct ref_inner_product_bwd_data_t<f32, f32, f32, f32>;

template <impl::data_type_t data_type>
void ref_inner_product_bwd_weights_t<data_type>::execute_backward_weights(
        const exec_ctx_t &ctx) const {
    auto diff_dst = CTX_IN_MEM(const data_t *, MKLDNN_ARG_DIFF_DST);
    auto src = CTX_IN_MEM(const data_t *, MKLDNN_ARG_SRC);
    auto diff_weights = CTX_OUT_MEM(data_t *, MKLDNN_ARG_DIFF_WEIGHTS);
    auto diff_bias = CTX_OUT_MEM(data_t *, MKLDNN_ARG_DIFF_BIAS);

    const memory_desc_wrapper src_d(pd()->src_md());
    const memory_desc_wrapper diff_dst_d(pd()->diff_dst_md());
    const memory_desc_wrapper diff_weights_d(pd()->diff_weights_md(0));
    const memory_desc_wrapper diff_bias_d(pd()->diff_weights_md(1));

    const int MB = pd()->MB();
    const int OC = pd()->OC();
    const int IC = pd()->IC();

    const bool src_has_spatial = utils::one_of(src_d.ndims(), 3, 4, 5);
    const int ndims = src_d.ndims() - 2;

    parallel_nd(OC, IC, [&](int oc, int ic) {
        if (src_has_spatial) {
            const int KD = pd()->KD();
            const int KH = pd()->KH();
            const int KW = pd()->KW();
            for (int kd = 0; kd < KD; ++kd) {
                for (int kh = 0; kh < KH; ++kh) {
                    for (int kw = 0; kw < KW; ++kw) {
                        data_t *dw(nullptr);
                        switch (ndims) {
                            case 3:
                                dw = &diff_weights[diff_weights_d.off(
                                        oc, ic, kd, kh, kw)];
                                break;
                            case 2:
                                dw = &diff_weights[diff_weights_d.off(
                                        oc, ic, kh, kw)];
                                break;
                            case 1:
                                dw = &diff_weights[diff_weights_d.off(
                                        oc, ic, kw)];
                                break;
                            default: assert(!"unsupported ndims size");
                        }
                        *dw = data_t(0);
                        for (int mb = 0; mb < MB; ++mb) {
                            switch (ndims) {
                                case 3:
                                    *dw += diff_dst[diff_dst_d.off(mb, oc)]
                                            * src[src_d.off(
                                                    mb, ic, kd, kh, kw)];
                                    break;
                                case 2:
                                    *dw += diff_dst[diff_dst_d.off(mb, oc)]
                                            * src[src_d.off(mb, ic, kh, kw)];
                                    break;
                                case 1:
                                    *dw += diff_dst[diff_dst_d.off(mb, oc)]
                                            * src[src_d.off(mb, ic, kw)];
                                    break;
                                default: assert(!"unsupported ndims size");
                            }
                        }
                    }
                }
            }
        } else {
            data_t *dw = &diff_weights[diff_weights_d.off(oc, ic)];
            *dw = data_t(0);
            for (int mb = 0; mb < MB; ++mb) {
                *dw += diff_dst[diff_dst_d.off(mb, oc)]
                        * src[src_d.off(mb, ic)];
            }
        }
    });

    if (diff_bias) {
        diff_bias += diff_bias_d.offset0();

        parallel_nd(OC, [&](int oc) {
            data_t *db = &diff_bias[oc];
            *db = data_t(0);
            for (int mb = 0; mb < MB; ++mb)
                *db += diff_dst[diff_dst_d.off(mb, oc)];
        });
    }
}

template struct ref_inner_product_bwd_weights_t<data_type::f32>;

} // namespace cpu
} // namespace impl
} // namespace mkldnn

// vim: et ts=4 sw=4 cindent cino+=l0,\:4,N-s<|MERGE_RESOLUTION|>--- conflicted
+++ resolved
@@ -142,51 +142,6 @@
             const int KD = pd()->KD();
             const int KH = pd()->KH();
             const int KW = pd()->KW();
-<<<<<<< HEAD
-            for (int kd = 0; kd < KD; ++kd)
-                for (int kh = 0; kh < KH; ++kh)
-                    for (int kw = 0; kw < KW; ++kw) {
-                        acc_data_t ds = acc_data_t(0);
-                        for (int oc = 0; oc < OC; ++oc) {
-                            switch (ndims) {
-                                case 3:
-                                    ds += (acc_data_t)(
-                                            diff_dst[diff_dst_d.off(mb, oc)]
-                                            * weights[weights_d.off(
-                                                    oc, ic, kd, kh, kw)]);
-                                    break;
-                                case 2:
-                                    ds += (acc_data_t)(
-                                            diff_dst[diff_dst_d.off(mb, oc)]
-                                            * weights[weights_d.off(
-                                                    oc, ic, kh, kw)]);
-                                    break;
-                                case 1:
-                                    ds += (acc_data_t)(
-                                            diff_dst[diff_dst_d.off(mb, oc)]
-                                            * weights[weights_d.off(
-                                                    oc, ic, kw)]);
-                                    break;
-                                default: assert(!"unsupported ndims size");
-                            }
-                        }
-                        switch (ndims) {
-                            case 3:
-                                diff_src[diff_src_d.off(mb, ic, kd, kh, kw)]
-                                        = (diff_src_data_t)ds;
-                                break;
-                            case 2:
-                                diff_src[diff_src_d.off(mb, ic, kh, kw)]
-                                        = (diff_src_data_t)ds;
-                                break;
-                            case 1:
-                                diff_src[diff_src_d.off(mb, ic, kw)]
-                                        = (diff_src_data_t)ds;
-                                break;
-                            default: assert(!"unsupported ndims size");
-                        }
-                    }
-=======
             for_(int kd = 0; kd < KD; ++kd)
             for_(int kh = 0; kh < KH; ++kh)
             for (int kw = 0; kw < KW; ++kw) {
@@ -225,7 +180,6 @@
                     default: assert(!"unsupported ndims size");
                 }
             }
->>>>>>> 56ef626d
         } else {
             acc_data_t ds = acc_data_t(0);
             for (int oc = 0; oc < OC; ++oc) {
