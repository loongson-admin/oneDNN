--- conflicted
+++ resolved
@@ -73,30 +73,6 @@
     };
 
     template <typename dst_layer_t, typename dst_iter_t, typename src_iter_t,
-<<<<<<< HEAD
-            typename gemm_acc_t, typename gates_t, typename scratch_t,
-            typename ht_t>
-    rnn_postgemm_sig(execute) {
-        if (pd_->desc()->prop_kind == prop_kind::backward)
-            execute_bwd(rnn, cell_position, ws_gates_, scratch_gates_,
-                    scratch_ht_, dst_layer_, dst_iter_c_, src_iter_,
-                    src_iter_c_, diff_src_layer_, diff_src_iter_,
-                    diff_src_iter_c_, diff_dst_layer_, diff_dst_iter_,
-                    diff_dst_iter_c_, weights_peephole_, bias_, ws_grid_,
-                    scratch_cell_, dst_iter_);
-        else
-            execute_fwd(rnn, cell_position, ws_gates_, scratch_gates_,
-                    scratch_ht_, dst_layer_, dst_iter_c_, src_iter_,
-                    src_iter_c_, diff_src_layer_, diff_src_iter_,
-                    diff_src_iter_c_, diff_dst_layer_, diff_dst_iter_,
-                    diff_dst_iter_c_, weights_peephole_, bias_, ws_grid_,
-                    scratch_cell_, dst_iter_);
-    }
-
-    template <typename dst_layer_t, typename dst_iter_t, typename src_iter_t,
-            typename gemm_acc_t, typename gates_t, typename scratch_t,
-            typename ht_t>
-=======
             typename gemm_acc_t, typename gates_t, typename scratch_t>
     rnn_postgemm_sig(execute) {
         if (pd_->desc()->prop_kind == prop_kind::backward)
@@ -117,7 +93,6 @@
 
     template <typename dst_layer_t, typename dst_iter_t, typename src_iter_t,
             typename gemm_acc_t, typename gates_t, typename scratch_t>
->>>>>>> 089420ea
     rnn_postgemm_sig(execute_fwd) {
         using namespace rnn_utils;
         rnn_utils::ws_gates_aoc<gates_t> ws_gates(rnn, ws_gates_);
@@ -130,14 +105,7 @@
         auto src_iter_ld = rnn.src_iter_ld(cell_position);
         auto dst_iter_c_ld = rnn.dst_iter_c_ld(cell_position);
         auto dst_layer_ld = rnn.dst_layer_ld(cell_position);
-<<<<<<< HEAD
-        // We use scratch_ht and not dst_iter for lstmp
-        auto dst_iter_ld = rnn.is_lstm_projection
-                ? rnn.scratch_ht_ld
-                : rnn.dst_iter_ld(cell_position);
-=======
         auto dst_iter_ld = rnn.dst_iter_ld(cell_position);
->>>>>>> 089420ea
         auto src_iter_c_ld = rnn.src_iter_c_ld(cell_position);
 
         rnn_utils::ws_states_layer_aoc<dst_layer_t> dst_layer(
@@ -194,12 +162,7 @@
     }
 
     template <typename dst_layer_t, typename dst_iter_t, typename src_iter_t,
-<<<<<<< HEAD
-            typename gemm_acc_t, typename gates_t, typename scratch_t,
-            typename ht_t>
-=======
             typename gemm_acc_t, typename gates_t, typename scratch_t>
->>>>>>> 089420ea
     rnn_postgemm_sig(execute_bwd) {
         using namespace rnn_utils;
         auto dst_iter_c_ld = rnn.dst_iter_c_ld(cell_position);
