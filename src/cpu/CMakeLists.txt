--- conflicted
+++ resolved
@@ -20,27 +20,10 @@
     ${CMAKE_CURRENT_SOURCE_DIR}/matmul/*.[ch]pp
     ${CMAKE_CURRENT_SOURCE_DIR}/rnn/*.[ch]pp
     )
-<<<<<<< HEAD
 
-include_directories(
-    ${CMAKE_CURRENT_SOURCE_DIR}
-    ${CMAKE_CURRENT_SOURCE_DIR}/xbyak
-    )
-
-# Don't enable support for linux_perf and VTune Amplifier if JIT Profiling
-# is disabled.
-# NOTE: On AArch64 builds. DNNL_ENABLE_JIT_PROFILING=OFF by default.
-if(NOT DNNL_ENABLE_JIT_PROFILING)
-    list(REMOVE_ITEM SOURCES
-        "${CMAKE_CURRENT_SOURCE_DIR}/jit_utils/jitprofiling/jitprofiling.c"
-        "${CMAKE_CURRENT_SOURCE_DIR}/jit_utils/linux_perf/linux_perf.cpp"
-        )
-endif()
-=======
 foreach(SOURCE_FILE ${SOURCES_EXTRA})
     list(APPEND SOURCES "${SOURCE_FILE}")
 endforeach()
->>>>>>> e2cf4939
 
 if(CMAKE_CXX_COMPILER_ID STREQUAL "Intel")
     # to make computations more stable and to align the jitted code
@@ -74,19 +57,6 @@
     set_source_files_properties(${FILES_REQUIRED_BIGOBJ}
         PROPERTIES COMPILE_FLAGS "/bigobj")
 endif()
-<<<<<<< HEAD
-# remove optimizations of files that don't need them for faster build times.
-file(GLOB FILES_WITHOUT_OPT
-    ${CMAKE_CURRENT_SOURCE_DIR}/gemm/*/*_kern_autogen.cpp)
-if(MSVC)
-    set_source_files_properties(${FILES_WITHOUT_OPT}
-        PROPERTIES COMPILE_FLAGS "/Od")
-else()
-    set_source_files_properties(${FILES_WITHOUT_OPT}
-        PROPERTIES COMPILE_FLAGS "-O0 -U_FORTIFY_SOURCE")
-endif()
-=======
->>>>>>> e2cf4939
 
 if(DNNL_SYCL_DPCPP)
     set(FILES_WITHNO_OPT)
