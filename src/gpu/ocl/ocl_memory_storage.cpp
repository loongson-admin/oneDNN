/*******************************************************************************
* Copyright 2019-2020 Intel Corporation
*
* Licensed under the Apache License, Version 2.0 (the "License");
* you may not use this file except in compliance with the License.
* You may obtain a copy of the License at
*
*     http://www.apache.org/licenses/LICENSE-2.0
*
* Unless required by applicable law or agreed to in writing, software
* distributed under the License is distributed on an "AS IS" BASIS,
* WITHOUT WARRANTIES OR CONDITIONS OF ANY KIND, either express or implied.
* See the License for the specific language governing permissions and
* limitations under the License.
*******************************************************************************/

#include <CL/cl.h>

#include "gpu/ocl/ocl_memory_storage.hpp"

#include "gpu/ocl/ocl_engine.hpp"
#include "gpu/ocl/ocl_stream.hpp"

namespace dnnl {
namespace impl {
namespace gpu {
namespace ocl {

status_t ocl_memory_storage_t::init_allocate(size_t size) {
    auto *ocl_engine = utils::downcast<ocl_gpu_engine_t *>(engine());
    cl_int err;
    mem_object_ = clCreateBuffer_wrapper(
            ocl_engine->context(), CL_MEM_READ_WRITE, size, nullptr, &err);
    OCL_CHECK(err);
    return status::success;
}

namespace {
status_t get_map_queue(
        cl_command_queue &queue, engine_t *engine, stream_t *stream) {
    ocl_stream_t *ocl_stream;
    if (stream == nullptr) {
        auto *ocl_engine = utils::downcast<ocl_gpu_engine_t *>(engine);
        status_t status = ocl_engine->get_service_stream(stream);
        if (status != status::success) { return status::runtime_error; }
    }
    ocl_stream = utils::downcast<ocl_stream_t *>(stream);
    queue = ocl_stream->queue();
    return status::success;
}
} // namespace

status_t ocl_memory_storage_t::map_data(
        void **mapped_ptr, stream_t *stream, size_t) const {
    if (!mem_object()) {
        *mapped_ptr = nullptr;
        return status::success;
    }

    cl_mem_flags mem_flags;
    OCL_CHECK(clGetMemObjectInfo(mem_object(), CL_MEM_FLAGS, sizeof(mem_flags),
            &mem_flags, nullptr));

    size_t mem_bytes;
    OCL_CHECK(clGetMemObjectInfo(
            mem_object(), CL_MEM_SIZE, sizeof(mem_bytes), &mem_bytes, nullptr));

    cl_map_flags map_flags = 0;
    if (mem_flags & CL_MEM_READ_WRITE) {
        map_flags |= CL_MAP_READ;
        map_flags |= CL_MAP_WRITE;
    } else if (mem_flags & CL_MEM_READ_ONLY) {
        map_flags |= CL_MAP_READ;
    } else if (mem_flags & CL_MEM_WRITE_ONLY) {
        map_flags |= CL_MAP_WRITE;
    }

    cl_command_queue queue;
    CHECK(get_map_queue(queue, engine(), stream));

    // Use blocking operation to simplify the implementation and API
    cl_int err;
    *mapped_ptr = clEnqueueMapBuffer(queue, mem_object(), CL_TRUE, map_flags, 0,
            mem_bytes, 0, nullptr, nullptr, &err);
    return convert_to_dnnl(err);
}

status_t ocl_memory_storage_t::unmap_data(
        void *mapped_ptr, stream_t *stream) const {
    if (!mapped_ptr) return status::success;
<<<<<<< HEAD
    auto queue = get_map_queue(engine(), stream);
=======
    cl_command_queue queue;
    CHECK(get_map_queue(queue, engine(), stream));
>>>>>>> 9a00b0c2
    OCL_CHECK(clEnqueueUnmapMemObject(queue, mem_object_,
            const_cast<void *>(mapped_ptr), 0, nullptr, nullptr));
    OCL_CHECK(clFinish(queue));
    return status::success;
}

std::unique_ptr<memory_storage_t> ocl_memory_storage_t::get_sub_storage(
        size_t offset, size_t size) const {
    // Fast return on size = 0.
    // It also seems clCreateSubBuffer() does not work properly for such case.
    // Assumption: returned sub-storage won't be used for extracting cl_mem.
    if (size == 0) return nullptr;

    cl_mem_flags mem_flags;
    cl_int err;
    err = clGetMemObjectInfo(
            mem_object(), CL_MEM_FLAGS, sizeof(mem_flags), &mem_flags, nullptr);
    assert(err == CL_SUCCESS);
    if (err != CL_SUCCESS) return nullptr;

    assert(size != 0);
    cl_buffer_region buffer_region = {base_offset_ + offset, size};
    ocl_wrapper_t<cl_mem> sub_buffer = clCreateSubBuffer(parent_mem_object(),
            mem_flags, CL_BUFFER_CREATE_TYPE_REGION, &buffer_region, &err);
    assert(err == CL_SUCCESS);
    if (err != CL_SUCCESS) return nullptr;

    auto sub_storage
            = new ocl_memory_storage_t(this->engine(), parent_storage());
    if (sub_storage) {
        sub_storage->init(memory_flags_t::use_runtime_ptr, size, sub_buffer);
        sub_storage->base_offset_ = base_offset_ + offset;
    }
    return std::unique_ptr<memory_storage_t>(sub_storage);
}

std::unique_ptr<memory_storage_t> ocl_memory_storage_t::clone() const {
    auto storage = new ocl_memory_storage_t(engine());
    if (storage) storage->init(memory_flags_t::use_runtime_ptr, 0, mem_object_);
    return std::unique_ptr<memory_storage_t>(storage);
}

cl_mem ocl_memory_storage_t::parent_mem_object() const {
    return utils::downcast<const ocl_memory_storage_t *>(parent_storage())
            ->mem_object();
}

} // namespace ocl
} // namespace gpu
} // namespace impl
} // namespace dnnl<|MERGE_RESOLUTION|>--- conflicted
+++ resolved
@@ -88,12 +88,8 @@
 status_t ocl_memory_storage_t::unmap_data(
         void *mapped_ptr, stream_t *stream) const {
     if (!mapped_ptr) return status::success;
-<<<<<<< HEAD
-    auto queue = get_map_queue(engine(), stream);
-=======
     cl_command_queue queue;
     CHECK(get_map_queue(queue, engine(), stream));
->>>>>>> 9a00b0c2
     OCL_CHECK(clEnqueueUnmapMemObject(queue, mem_object_,
             const_cast<void *>(mapped_ptr), 0, nullptr, nullptr));
     OCL_CHECK(clFinish(queue));
