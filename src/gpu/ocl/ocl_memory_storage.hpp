/*******************************************************************************
* Copyright 2019-2020 Intel Corporation
*
* Licensed under the Apache License, Version 2.0 (the "License");
* you may not use this file except in compliance with the License.
* You may obtain a copy of the License at
*
*     http://www.apache.org/licenses/LICENSE-2.0
*
* Unless required by applicable law or agreed to in writing, software
* distributed under the License is distributed on an "AS IS" BASIS,
* WITHOUT WARRANTIES OR CONDITIONS OF ANY KIND, either express or implied.
* See the License for the specific language governing permissions and
* limitations under the License.
*******************************************************************************/

#ifndef GPU_OCL_OCL_MEMORY_STORAGE_HPP
#define GPU_OCL_OCL_MEMORY_STORAGE_HPP

#include <CL/cl.h>

#include "common/c_types_map.hpp"
#include "common/memory_storage.hpp"
#include "common/utils.hpp"
#include "gpu/ocl/ocl_utils.hpp"

namespace dnnl {
namespace impl {
namespace gpu {
namespace ocl {

class ocl_memory_storage_t : public memory_storage_t {
public:
    ocl_memory_storage_t(engine_t *engine)
        : memory_storage_t(engine), mem_object_(nullptr) {}

<<<<<<< HEAD
    ocl_memory_storage_t(
            engine_t *engine, const memory_storage_t *parent_storage)
        : memory_storage_t(engine, parent_storage) {}

    virtual status_t get_data_handle(void **handle) const override {
=======
    status_t get_data_handle(void **handle) const override {
>>>>>>> 577365c9
        *handle = static_cast<void *>(mem_object_.get());
        return status::success;
    }

    status_t set_data_handle(void *handle) override {
        mem_object_ = ocl_wrapper_t<cl_mem>(static_cast<cl_mem>(handle), true);
        return status::success;
    }

    status_t map_data(void **mapped_ptr, stream_t *stream) const override;
    status_t unmap_data(void *mapped_ptr, stream_t *stream) const override;

    cl_mem mem_object() const { return mem_object_.get(); }

<<<<<<< HEAD
    virtual bool is_host_accessible() const override { return false; }

    virtual std::unique_ptr<memory_storage_t> get_sub_storage(
=======
    std::unique_ptr<memory_storage_t> get_sub_storage(
>>>>>>> 577365c9
            size_t offset, size_t size) const override;

    virtual std::unique_ptr<memory_storage_t> clone() const override;

protected:
    status_t init_allocate(size_t size) override;

private:
    cl_mem parent_mem_object() const;

    ocl_wrapper_t<cl_mem> mem_object_;
    size_t base_offset_ = 0;

    DNNL_DISALLOW_COPY_AND_ASSIGN(ocl_memory_storage_t);
};

} // namespace ocl
} // namespace gpu
} // namespace impl
} // namespace dnnl

#endif<|MERGE_RESOLUTION|>--- conflicted
+++ resolved
@@ -34,15 +34,11 @@
     ocl_memory_storage_t(engine_t *engine)
         : memory_storage_t(engine), mem_object_(nullptr) {}
 
-<<<<<<< HEAD
     ocl_memory_storage_t(
             engine_t *engine, const memory_storage_t *parent_storage)
         : memory_storage_t(engine, parent_storage) {}
 
-    virtual status_t get_data_handle(void **handle) const override {
-=======
     status_t get_data_handle(void **handle) const override {
->>>>>>> 577365c9
         *handle = static_cast<void *>(mem_object_.get());
         return status::success;
     }
@@ -57,13 +53,9 @@
 
     cl_mem mem_object() const { return mem_object_.get(); }
 
-<<<<<<< HEAD
-    virtual bool is_host_accessible() const override { return false; }
+    bool is_host_accessible() const override { return false; }
 
-    virtual std::unique_ptr<memory_storage_t> get_sub_storage(
-=======
     std::unique_ptr<memory_storage_t> get_sub_storage(
->>>>>>> 577365c9
             size_t offset, size_t size) const override;
 
     virtual std::unique_ptr<memory_storage_t> clone() const override;
