--- conflicted
+++ resolved
@@ -20,11 +20,8 @@
 #include "engine.hpp"
 #include "primitive.hpp"
 #include "primitive_desc.hpp"
-<<<<<<< HEAD
 #include "primitive_exec_types.hpp"
-=======
 #include "scratchpad_debug.hpp"
->>>>>>> e2cf4939
 #include "stream.hpp"
 #include "utils.hpp"
 
@@ -58,7 +55,7 @@
     scratchpad_mem_storage_ = scratchpad.get_memory_storage(key);
     grantor_ = utils::make_unique<memory_tracking::grantor_t>(
             nested_p->pd()->scratchpad_registry().grantor(
-                    scratchpad_mem_storage_.get()));
+                    scratchpad_mem_storage_.get(), master_ctx));
 #ifdef DNNL_ENABLE_MEM_DEBUG
     if (scratchpad_debug::is_protect_scratchpad()) {
         scratchpad_debug::protect_scratchpad_buffer(
@@ -93,14 +90,36 @@
     return primitive_desc_iface->create_primitive_iface(primitive_iface);
 }
 
-<<<<<<< HEAD
 namespace dnnl {
 namespace impl {
-status_t primitive_execute(const primitive_t *primitive, exec_ctx_t &ctx) {
+status_t primitive_execute(
+        const primitive_iface_t *primitive_iface, exec_ctx_t &ctx) {
     auto stream = ctx.stream();
-
     status_t status = success;
-=======
+
+    stream->before_exec_hook();
+
+    if (get_verbose()) {
+        double ms = get_msec();
+        status = stream->enqueue_primitive(primitive_iface, ctx);
+        stream->wait();
+        ms = get_msec() - ms;
+        printf("dnnl_verbose,exec,%s,%g\n", primitive_iface->pd()->info(), ms);
+        fflush(0);
+    } else {
+        status = stream->enqueue_primitive(primitive_iface, ctx);
+    }
+
+    stream->after_exec_hook();
+
+    if (msan_enabled) unpoison_outputs(ctx.args());
+
+    return status;
+}
+
+} // namespace impl
+} // namespace dnnl
+
 status_t dnnl_primitive_execute(const primitive_iface_t *primitive_iface,
         stream_t *stream, int nargs, const dnnl_exec_arg_t *c_args) {
     bool ok = true && !utils::any_null(primitive_iface, stream)
@@ -112,51 +131,9 @@
     status_t status = cvt_primtive_args(
             primitive_iface->pd()->impl().get(), nargs, c_args, args);
     if (status != status::success) return status;
->>>>>>> e2cf4939
-
-    stream->before_exec_hook();
-
-    if (get_verbose()) {
-        double ms = get_msec();
-<<<<<<< HEAD
-        status = stream->enqueue_primitive(primitive, ctx);
-=======
-        status = primitive_iface->execute(ctx);
->>>>>>> e2cf4939
-        stream->wait();
-        ms = get_msec() - ms;
-        printf("dnnl_verbose,exec,%s,%g\n", primitive_iface->pd()->info(), ms);
-        fflush(0);
-    } else {
-<<<<<<< HEAD
-        status = stream->enqueue_primitive(primitive, ctx);
-=======
-        status = primitive_iface->execute(ctx);
->>>>>>> e2cf4939
-    }
-
-    stream->after_exec_hook();
-
-    if (msan_enabled) unpoison_outputs(ctx.args());
-
-    return status;
-}
-
-} // namespace impl
-} // namespace dnnl
-status_t dnnl_primitive_execute(const primitive_t *primitive, stream_t *stream,
-        int nargs, const dnnl_exec_arg_t *c_args) {
-    bool ok = true && !utils::any_null(primitive, stream)
-            && primitive->engine() == stream->engine()
-            && IMPLICATION(nargs > 0, c_args != nullptr);
-    if (!ok) return invalid_arguments;
-
-    exec_args_t args;
-    status_t status = cvt_primtive_args(primitive->pd(), nargs, c_args, args);
-    if (status != status::success) return status;
 
     exec_ctx_t ctx(stream, std::move(args));
-    status = dnnl::impl::primitive_execute(primitive, ctx);
+    status = dnnl::impl::primitive_execute(primitive_iface, ctx);
 
     return status;
 }
@@ -170,38 +147,18 @@
             *primitive_desc_iface, primitive_iface->pd());
 }
 
-<<<<<<< HEAD
-status_t dnnl_primitive_destroy(primitive_t *primitive) {
-    if (primitive != nullptr) primitive->release();
-=======
 status_t dnnl_primitive_destroy(primitive_iface_t *primitive_iface) {
-    if (primitive_iface != nullptr) delete primitive_iface;
->>>>>>> e2cf4939
+    if (primitive_iface != nullptr) primitive_iface->release();
     return success;
 }
 
-// primitive_t implementation
+// primitive_iface_t implementation
 dnnl_primitive::dnnl_primitive(
-<<<<<<< HEAD
-        const std::shared_ptr<primitive_impl_t> &primitive_impl,
-        bool use_global_scratchpad = false)
-    : counter_(1), primitive_impl_(primitive_impl), scratchpad_(nullptr) {
-=======
         const std::shared_ptr<primitive_t> &primitive, engine_t *engine)
-    : primitive_(primitive)
+    : counter_(1)
+    , primitive_(primitive)
     , pd_(utils::make_unique<primitive_desc_iface_t>(
               primitive_->pd(), engine)) {}
-
-dnnl_primitive::~dnnl_primitive() {
-    if (scratchpad_debug::is_protect_scratchpad() && scratchpad_ != nullptr
-            && scratchpad_->get_memory_storage() != nullptr) {
-        const memory_tracking::registry_t &registry
-                = primitive_->pd()->scratchpad_registry();
-        scratchpad_debug::unprotect_scratchpad_buffer(
-                scratchpad_->get_memory_storage(), registry);
-    }
-}
->>>>>>> e2cf4939
 
 status_t dnnl_primitive::init() {
     const size_t scratchpad_size
@@ -249,16 +206,10 @@
         mem_storage = scratchpad_->get_memory_storage();
     }
 
-<<<<<<< HEAD
-    ctx.set_scratchpad_grantor(
-            primitive_impl_->pd()->scratchpad_registry().grantor(
-                    mem_storage, ctx));
-=======
     auto scratchpad_grantor
-            = primitive_->pd()->scratchpad_registry().grantor(mem_storage);
+            = primitive_->pd()->scratchpad_registry().grantor(mem_storage, ctx);
     ctx.set_scratchpad_grantor(&scratchpad_grantor);
     ctx.set_resource_mapper(&resource_mapper_);
->>>>>>> e2cf4939
 
     auto status = primitive_->execute(ctx);
     return status;
