--- conflicted
+++ resolved
@@ -85,7 +85,6 @@
     return ma.mem;
 }
 
-<<<<<<< HEAD
 void exec_ctx_t::register_memory_mapping(void *handle, void *host_ptr) {
     assert(memory_mapping_.count(handle) == 0);
     memory_mapping_.insert({handle, host_ptr});
@@ -136,11 +135,11 @@
     status_t status = storage->unmap_data(mapped_ptr);
     assert(status == status::success);
     MAYBE_UNUSED(status);
-=======
+}
+
 memory_desc_wrapper exec_ctx_t::memory_mdw(int arg) const {
     if (args_.count(arg) != 1) return memory_desc_wrapper(&glob_zero_md);
     return memory_desc_wrapper(args_.at(arg).mem->md());
->>>>>>> bd6ff1e4
 }
 
 void exec_ctx_t::set_scratchpad_grantor(
