--- conflicted
+++ resolved
@@ -23,11 +23,8 @@
 
 #include "c_types_map.hpp"
 #include "engine.hpp"
-<<<<<<< HEAD
 #include "memory.hpp"
-=======
 #include "memory_desc_wrapper.hpp"
->>>>>>> d5f6d0bb
 #include "type_helpers.hpp"
 #include "utils.hpp"
 
@@ -80,12 +77,7 @@
     memory_storage_t *memory_storage_ptr;
     status_t status = engine->create_memory_storage(
             &memory_storage_ptr, flags, size, handle);
-<<<<<<< HEAD
-    if (status != status::success) return;
-=======
-    assert(status == success);
     if (status != success) return;
->>>>>>> d5f6d0bb
 
     memory_storage_.reset(memory_storage_ptr);
     if (!(flags & omit_zero_pad)) zero_pad();
