--- conflicted
+++ resolved
@@ -286,20 +286,15 @@
 }
 
 struct registry_t {
-<<<<<<< HEAD
-    enum { minimal_alignment = 128 };
     struct entry_t {
         size_t offset, size, capacity, alignment;
     };
 
-    void book(const key_t &key, size_t size, size_t alignment) {
-=======
     // perf_align is the desired alignment for performance.
     // data_align is the minimum data alignment required for functionality,
     //    this parameter is included for memory debugging purposes.
     void book(const key_t &key, size_t size, size_t data_align,
             size_t perf_align = default_alignment) {
->>>>>>> e2cf4939
         if (size == 0) return;
         assert(offset_map_.count(key) == 0);
         size_t alignment = memory_debug::is_mem_debug()
@@ -317,12 +312,6 @@
         size_ += capacity;
     }
 
-<<<<<<< HEAD
-    entry_t get(const key_t &key) const {
-        if (size() == 0 || offset_map_.count(key) != 1)
-            return entry_t {0, 0, 0, 0};
-        return offset_map_.at(key);
-=======
     void *get(const key_t &key, void *base_ptr) const {
         if (!base_ptr) {
             assert(size() == 0);
@@ -347,7 +336,12 @@
                         reinterpret_cast<char *>(e.offset), e.alignment));
         assert(aligned_offset + e.size <= size());
         return base_mem_storage->get_sub_storage(aligned_offset, e.size);
->>>>>>> e2cf4939
+    }
+
+    entry_t get(const key_t &key) const {
+        if (size() == 0 || offset_map_.count(key) != 1)
+            return entry_t {0, 0, 0, 0};
+        return offset_map_.at(key);
     }
 
     size_t size() const { return size_; }
@@ -355,12 +349,6 @@
     registrar_t registrar();
     grantor_t grantor(const memory_storage_t *mem_storage,
             const exec_ctx_t &exec_ctx) const;
-
-<<<<<<< HEAD
-=======
-    struct entry_t {
-        size_t offset, size, capacity, alignment;
-    };
 
     template <typename return_type>
     class common_iterator_t {
@@ -412,7 +400,6 @@
         return const_iterator(base_ptr_, offset_map_, false);
     }
 
->>>>>>> e2cf4939
 protected:
     std::unordered_map<key_t, entry_t> offset_map_;
     size_t size_ = 0;
