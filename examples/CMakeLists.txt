#===============================================================================
# Copyright 2016-2018 Intel Corporation
#
# Licensed under the Apache License, Version 2.0 (the "License");
# you may not use this file except in compliance with the License.
# You may obtain a copy of the License at
#
#     http://www.apache.org/licenses/LICENSE-2.0
#
# Unless required by applicable law or agreed to in writing, software
# distributed under the License is distributed on an "AS IS" BASIS,
# WITHOUT WARRANTIES OR CONDITIONS OF ANY KIND, either express or implied.
# See the License for the specific language governing permissions and
# limitations under the License.
#===============================================================================

if (NOT MKLDNN_BUILD_EXAMPLES)
    return()
endif()

# propagate EXAMPLE specific flags
append(CMAKE_C_FLAGS "${CMAKE_EXAMPLE_CCXX_FLAGS}")
append(CMAKE_CXX_FLAGS "${CMAKE_EXAMPLE_CCXX_FLAGS}")

# propagate sanitizer flags
append(CMAKE_C_FLAGS "${CMAKE_CCXX_SANITIZER_FLAGS}")
append(CMAKE_CXX_FLAGS "${CMAKE_CCXX_SANITIZER_FLAGS}")

# propagate nowarn flags
append(CMAKE_C_FLAGS "${CMAKE_CCXX_NOWARN_FLAGS}")
append(CMAKE_CXX_FLAGS "${CMAKE_CCXX_NOWARN_FLAGS}")

include_directories(${PROJECT_SOURCE_DIR}/include)

set_if(UNIX LIBM m)

# Getting Started example access memory directly so build it with
# the native CPU backend only
if(NOT MKLDNN_CPU_RUNTIME STREQUAL "SYCL")
    register_exe(cpu-getting-started cpu_getting_started.cpp "test")
endif()
register_exe(cpu-memory-format-propagation cpu_memory_format_propagation.cpp "test")
register_exe(cpu-performance-profiling-cpp cpu_performance_profiling.cpp "test")

register_exe(cpu-cnn-inference-f32-c cpu_cnn_inference_f32.c "test")
register_exe(cpu-cnn-inference-f32-cpp cpu_cnn_inference_f32.cpp "test")
register_exe(cpu-cnn-training-f32-c cpu_cnn_training_f32.c "test" ${LIBM})
register_exe(cpu-cnn-training-f32-cpp cpu_cnn_training_f32.cpp "test" ${LIBM})
register_exe(cpu-cnn-training-bf16-cpp cpu_cnn_training_bf16.cpp "test" ${LIBM})
register_exe(cpu-cnn-inference-int8-cpp cpu_cnn_inference_int8.cpp "test")
<<<<<<< HEAD

# RNN examples access memory directly so build it with the native CPU backend only
if(NOT MKLDNN_CPU_RUNTIME STREQUAL "SYCL")
    register_exe(cpu-rnn-inference-fp32-cpp cpu_rnn_inference_fp32.cpp "test")
    register_exe(cpu-rnn-inference-int8 cpu_rnn_inference_int8.cpp "test")
endif()

register_exe(cpu-rnn-training-fp32 cpu_rnn_training_fp32.cpp "test")
=======
register_exe(cpu-rnn-inference-f32-cpp cpu_rnn_inference_f32.cpp "test")
register_exe(cpu-rnn-inference-int8 cpu_rnn_inference_int8.cpp "test")
register_exe(cpu-rnn-training-f32 cpu_rnn_training_f32.cpp "test")
>>>>>>> 7c946efc

if(NOT MKLDNN_GPU_RUNTIME STREQUAL "NONE")
    register_exe(gpu-getting-started-c gpu_getting_started.c "test")
    register_exe(gpu-getting-started-cpp gpu_getting_started.cpp "test")
    register_exe(gpu-opencl-interop-cpp gpu_opencl_interop.cpp "test")
endif()

if (MKLDNN_INSTALL_MODE STREQUAL "BUNDLE")
    file(GLOB example_sources "cpu_*.cpp" "cpu_*.c")

    if(MKLDNN_CPU_RUNTIME STREQUAL "SYCL")
        foreach(ex_skip
                cpu_getting_started.cpp
                cpu_rnn_inference_fp32.cpp
                cpu_rnn_inference_int8.cpp)
            get_filename_component(ex_skip_abs_path
                    ${CMAKE_CURRENT_LIST_DIR}/${ex_skip} ABSOLUTE)
            list(REMOVE_ITEM example_sources "${ex_skip_abs_path}")
        endforeach()
    endif()
    configure_file(CMakeLists.txt.in CMakeLists.txt @ONLY)
    install(FILES
        ${CMAKE_CURRENT_BINARY_DIR}/CMakeLists.txt
        ${example_sources}
        DESTINATION examples)
    if(CMAKE_GENERATOR MATCHES "Visual Studio")
        install(FILES
            ${PROJECT_SOURCE_DIR}/cmake/template.vcxproj.user
            DESTINATION examples)
    endif()
endif()<|MERGE_RESOLUTION|>--- conflicted
+++ resolved
@@ -48,24 +48,21 @@
 register_exe(cpu-cnn-training-f32-cpp cpu_cnn_training_f32.cpp "test" ${LIBM})
 register_exe(cpu-cnn-training-bf16-cpp cpu_cnn_training_bf16.cpp "test" ${LIBM})
 register_exe(cpu-cnn-inference-int8-cpp cpu_cnn_inference_int8.cpp "test")
-<<<<<<< HEAD
 
 # RNN examples access memory directly so build it with the native CPU backend only
 if(NOT MKLDNN_CPU_RUNTIME STREQUAL "SYCL")
-    register_exe(cpu-rnn-inference-fp32-cpp cpu_rnn_inference_fp32.cpp "test")
+    register_exe(cpu-rnn-inference-f32-cpp cpu_rnn_inference_f32.cpp "test")
     register_exe(cpu-rnn-inference-int8 cpu_rnn_inference_int8.cpp "test")
 endif()
 
-register_exe(cpu-rnn-training-fp32 cpu_rnn_training_fp32.cpp "test")
-=======
-register_exe(cpu-rnn-inference-f32-cpp cpu_rnn_inference_f32.cpp "test")
-register_exe(cpu-rnn-inference-int8 cpu_rnn_inference_int8.cpp "test")
 register_exe(cpu-rnn-training-f32 cpu_rnn_training_f32.cpp "test")
->>>>>>> 7c946efc
 
 if(NOT MKLDNN_GPU_RUNTIME STREQUAL "NONE")
     register_exe(gpu-getting-started-c gpu_getting_started.c "test")
     register_exe(gpu-getting-started-cpp gpu_getting_started.cpp "test")
+endif()
+
+if(MKLDNN_GPU_RUNTIME STREQUAL "OCL")
     register_exe(gpu-opencl-interop-cpp gpu_opencl_interop.cpp "test")
 endif()
 
@@ -75,7 +72,7 @@
     if(MKLDNN_CPU_RUNTIME STREQUAL "SYCL")
         foreach(ex_skip
                 cpu_getting_started.cpp
-                cpu_rnn_inference_fp32.cpp
+                cpu_rnn_inference_f32.cpp
                 cpu_rnn_inference_int8.cpp)
             get_filename_component(ex_skip_abs_path
                     ${CMAKE_CURRENT_LIST_DIR}/${ex_skip} ABSOLUTE)
