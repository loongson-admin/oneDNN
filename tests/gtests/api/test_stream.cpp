/*******************************************************************************
* Copyright 2019-2020 Intel Corporation
*
* Licensed under the Apache License, Version 2.0 (the "License");
* you may not use this file except in compliance with the License.
* You may obtain a copy of the License at
*
*     http://www.apache.org/licenses/LICENSE-2.0
*
* Unless required by applicable law or agreed to in writing, software
* distributed under the License is distributed on an "AS IS" BASIS,
* WITHOUT WARRANTIES OR CONDITIONS OF ANY KIND, either express or implied.
* See the License for the specific language governing permissions and
* limitations under the License.
*******************************************************************************/

#include "dnnl_test_common.hpp"
#include "gtest/gtest.h"

#include "dnnl.h"

#include <tuple>

namespace dnnl {

static bool are_valid_flags(
        dnnl_engine_kind_t engine_kind, dnnl_stream_flags_t stream_flags) {
    bool ok = true;
#if DNNL_GPU_RUNTIME == DNNL_RUNTIME_OCL
    if (engine_kind == dnnl_gpu && (stream_flags & dnnl_stream_out_of_order))
        ok = false;
#endif
#if DNNL_CPU_RUNTIME != DNNL_RUNTIME_SYCL
    if (engine_kind == dnnl_cpu && (stream_flags & dnnl_stream_out_of_order))
        ok = false;
#endif
    return ok;
}

class stream_test_c
    : public ::testing::TestWithParam<
              std::tuple<dnnl_engine_kind_t, dnnl_stream_flags_t>> {
protected:
    void SetUp() override {
        std::tie(eng_kind, stream_flags) = GetParam();

        if (dnnl_engine_get_count(eng_kind) == 0) return;

        DNNL_CHECK(dnnl_engine_create(&engine, eng_kind, 0));

        // Check that the flags are compatible with the engine
        if (!are_valid_flags(eng_kind, stream_flags)) {
            DNNL_CHECK(dnnl_engine_destroy(engine));
            engine = nullptr;
            return;
        }

        DNNL_CHECK(dnnl_stream_create(&stream, engine, stream_flags));
    }

    void TearDown() override {
        if (stream) { DNNL_CHECK(dnnl_stream_destroy(stream)); }
        if (engine) { DNNL_CHECK(dnnl_engine_destroy(engine)); }
    }

    dnnl_engine_kind_t eng_kind;
    dnnl_stream_flags_t stream_flags;

    dnnl_engine_t engine = nullptr;
    dnnl_stream_t stream = nullptr;
};

class stream_test_cpp
    : public ::testing::TestWithParam<
              std::tuple<dnnl_engine_kind_t, dnnl_stream_flags_t>> {};

TEST_P(stream_test_c, Create) {
    SKIP_IF(!engine, "Engines not found or stream flags are incompatible.");

    DNNL_CHECK(dnnl_stream_wait(stream));
}

TEST(stream_test_c, WaitNullStream) {
    dnnl_stream_t stream = nullptr;
    dnnl_status_t status = dnnl_stream_wait(stream);
    ASSERT_EQ(status, dnnl_invalid_arguments);
}

TEST(stream_test_c, Wait) {
    dnnl_engine_t engine;
    DNNL_CHECK(dnnl_engine_create(&engine, dnnl_cpu, 0));

    dnnl_stream_t stream;
    DNNL_CHECK(dnnl_stream_create(&stream, engine, dnnl_stream_default_flags));

    DNNL_CHECK(dnnl_stream_wait(stream));

    DNNL_CHECK(dnnl_stream_destroy(stream));
    DNNL_CHECK(dnnl_engine_destroy(engine));
}

<<<<<<< HEAD
TEST_P(stream_test_cpp, Wait) {
    dnnl_engine_kind_t eng_kind_c = dnnl_cpu;
    dnnl_stream_flags_t stream_flags_c = dnnl_stream_in_order;
    std::tie(eng_kind_c, stream_flags_c) = GetParam();

    engine::kind eng_kind = static_cast<engine::kind>(eng_kind_c);
    stream::flags stream_flags = static_cast<stream::flags>(stream_flags_c);
    SKIP_IF(engine::get_count(eng_kind) == 0, "Engines not found.");

    engine eng(eng_kind, 0);
    SKIP_IF(!are_valid_flags(static_cast<dnnl_engine_kind_t>(eng.get_kind()),
                    stream_flags_c),
            "Incompatible stream flags.");

    stream s(eng, stream_flags);
=======
TEST(stream_test_c, GetStream) {
    dnnl_engine_t engine;
    DNNL_CHECK(dnnl_engine_create(&engine, dnnl_cpu, 0));

    dnnl_stream_t stream;
    DNNL_CHECK(dnnl_stream_create(&stream, engine, dnnl_stream_default_flags));

    dnnl_engine_t stream_engine;
    DNNL_CHECK(dnnl_stream_get_engine(stream, &stream_engine));
    ASSERT_EQ(engine, stream_engine);

    DNNL_CHECK(dnnl_stream_destroy(stream));
    DNNL_CHECK(dnnl_engine_destroy(engine));
}

TEST(stream_test_cpp, Wait) {
    engine eng(engine::kind::cpu, 0);
    stream s(eng);
    engine s_eng = s.get_engine();
>>>>>>> db1056f7
    s.wait();
}

namespace {
struct PrintToStringParamName {
    template <class ParamType>
    std::string operator()(
            const ::testing::TestParamInfo<ParamType> &info) const {
        return to_string(std::get<0>(info.param)) + "_"
                + to_string(std::get<1>(info.param));
    }
};

auto all_params = ::testing::Combine(::testing::Values(dnnl_cpu, dnnl_gpu),
        ::testing::Values(dnnl_stream_default_flags, dnnl_stream_in_order,
                dnnl_stream_out_of_order));

} // namespace

INSTANTIATE_TEST_SUITE_P(
        AllEngineKinds, stream_test_c, all_params, PrintToStringParamName());
INSTANTIATE_TEST_SUITE_P(
        AllEngineKinds, stream_test_cpp, all_params, PrintToStringParamName());

} // namespace dnnl<|MERGE_RESOLUTION|>--- conflicted
+++ resolved
@@ -99,7 +99,6 @@
     DNNL_CHECK(dnnl_engine_destroy(engine));
 }
 
-<<<<<<< HEAD
 TEST_P(stream_test_cpp, Wait) {
     dnnl_engine_kind_t eng_kind_c = dnnl_cpu;
     dnnl_stream_flags_t stream_flags_c = dnnl_stream_in_order;
@@ -115,7 +114,10 @@
             "Incompatible stream flags.");
 
     stream s(eng, stream_flags);
-=======
+    engine s_eng = s.get_engine();
+    s.wait();
+}
+
 TEST(stream_test_c, GetStream) {
     dnnl_engine_t engine;
     DNNL_CHECK(dnnl_engine_create(&engine, dnnl_cpu, 0));
@@ -129,14 +131,6 @@
 
     DNNL_CHECK(dnnl_stream_destroy(stream));
     DNNL_CHECK(dnnl_engine_destroy(engine));
-}
-
-TEST(stream_test_cpp, Wait) {
-    engine eng(engine::kind::cpu, 0);
-    stream s(eng);
-    engine s_eng = s.get_engine();
->>>>>>> db1056f7
-    s.wait();
 }
 
 namespace {
